--- conflicted
+++ resolved
@@ -172,19 +172,6 @@
     // TODO - We also encode the source of the setting into the hash to avoid conflicts where the exact SAME setting
     // is defined in multiple evaluated instances with a backing.  This leads to issues with finding a previous
     // value on the classpath when compiling.
-<<<<<<< HEAD
-    val hash = Hash.toHex(
-      Hash(
-        bytes(
-          stringSeqBytes(content) :: optBytes(backing)(fileExistsBytes) :: stringSeqBytes(options) ::
-            seqBytes(classpath)(fileModifiedBytes) :: stringSeqBytes(imports.strings.map(_._1)) :: optBytes(
-            tpeName
-          )(bytes) ::
-            bytes(ev.extraHash) :: Nil
-        )
-      )
-    )
-=======
 
     // This is a hot path.
     val digester = MessageDigest.getInstance("SHA")
@@ -210,7 +197,6 @@
     val d = digester.digest()
 
     val hash = Hash.toHex(d)
->>>>>>> bf8df381
     val moduleName = makeModuleName(hash)
 
     lazy val unit = {
