--- conflicted
+++ resolved
@@ -80,7 +80,6 @@
 	}
 	def saveSomeSettings(s: State)(include: ProjectRef => Boolean): State =
 		withSettings(s){session =>
-<<<<<<< HEAD
 			val newSettings =
 				for( (ref, settings) <- session.append if !settings.isEmpty && include(ref) ) yield {
 					val (news, olds) = writeSettings(ref, settings.toList, session.original, Project.structure(s))
@@ -91,22 +90,12 @@
 			reapply(newSession.copy(original = newSession.mergeSettings, append = Map.empty), s)
 		}
 	def writeSettings(pref: ProjectRef, settings: List[SessionSetting], original: Seq[Setting[_]], structure: Load.BuildStructure): (Seq[SessionSetting], Seq[Setting[_]]) =
-=======
-			val newAppend =
-				for( (ref, settings) <- session.append if !settings.isEmpty && include(ref) )
-					yield ref -> writeSettings(ref, settings.toList, session.original, Project.structure(s))
-      val newSession = session.copy(append = newAppend)
-			reapply(newSession.copy(original = newSession.mergeSettings, append = Map.empty), s)
-		}
-	def writeSettings(pref: ProjectRef, settings: List[SessionSetting], original: Seq[Setting[_]], structure: Load.BuildStructure): List[SessionSetting] =
->>>>>>> 31735051
 	{
 		val project = Project.getProject(pref, structure).getOrElse(error("Invalid project reference " + pref))
 		val writeTo: File = BuildPaths.configurationSources(project.base).headOption.getOrElse(new File(project.base, "build.sbt"))
 		writeTo.createNewFile()
 
 		val path = writeTo.getAbsolutePath
-<<<<<<< HEAD
 		val (inFile, other, _) = ((List[Setting[_]](), List[Setting[_]](), Set.empty[ScopedKey[_]]) /: original.reverse) {
 			case ((in, oth, keys), s) =>
 				s.pos match {
@@ -138,45 +127,15 @@
 			case (res,_) => res
 		}
 		val exist = tmpLines.reverse
-=======
-		val inFile = original collect { s => s.pos match { case SourceCoord(`path`, line) => (s, line) } }
-		val (lineMap, newSettings) = splitAppended(inFile, settings)
-		val exist = IO.readLines(writeTo).zipWithIndex map {
-			case (line, idx) => lineMap get (idx+1) map (_._2) getOrElse line
-		}
->>>>>>> 31735051
 		val adjusted = if(!newSettings.isEmpty && needsTrailingBlank(exist)) exist :+ "" else exist
 		val lines = adjusted ++ newSettings.map(_._2).flatMap(_ :: "" :: Nil)
 		IO.writeLines(writeTo, lines)
 		val offs = adjusted.size + 1
-<<<<<<< HEAD
 		val newWithPos = newSettings zip Range(offs, offs + 2*newSettings.size, 2) map {
 			case ((s, text), line) => (s withPos RangePosition(path, LineRange(line, line + 1)), text)
-		}
+ 		}
 		(newWithPos, other ++ oldShifted)
 	}
-=======
-		val withPos = newSettings zip Range(offs, offs + 2*newSettings.size, 2) map {
-			case ((s, text), line) => (s withPos SourceCoord(path, line), text)
-		}
-		withPos ++ lineMap.values
-	}
-	def splitAppended(original: Seq[(Setting[_], Int)], settings: List[SessionSetting]): (Map[Int, SessionSetting], List[SessionSetting]) = {
-		def depends(s: Setting[_]) = !s.init.dependencies.isEmpty
-		val (m, news) = ((Map.empty[Int, SessionSetting], List[SessionSetting]()) /: settings) {
-			case ((m, news), s) =>
-				val replace = if (depends(s._1)) None else
-					original.collect {
-						case (orig, line) if orig.key == s._1.key => (orig, line -> s)
-					}.lastOption.collect {
-						// If the setting to replace depends on other keys, we'd better not delete a part of the dependency chain.
-						case (orig, bind) if !depends(orig) => bind
-					}
-				(m ++ replace, if (replace.isDefined) news else s::news)
-		}
-		(m, news.reverse)
-	}
->>>>>>> 31735051
 	def needsTrailingBlank(lines: Seq[String]) = !lines.isEmpty && !lines.takeRight(1).exists(_.trim.isEmpty)
 	def printAllSettings(s: State): State =
 		withSettings(s){ session =>
