--- conflicted
+++ resolved
@@ -149,10 +149,6 @@
         inheritProject,
         inheritConfig,
         inheritTask,
-<<<<<<< HEAD
-=======
-        (ref, mp) => Vector()
->>>>>>> bf8df381
       )
     lazy val allFullScopes: Seq[Scope] =
       for {
@@ -296,17 +292,11 @@
       }
     }
 
-<<<<<<< HEAD
   def genConfigs(
       implicit genName: Gen[String],
       maxDeps: Gen[Int],
       count: Gen[Int]
-  ): Gen[Seq[Configuration]] =
-=======
-  def genConfigs(implicit genName: Gen[String],
-                 maxDeps: Gen[Int],
-                 count: Gen[Int]): Gen[Vector[Configuration]] =
->>>>>>> bf8df381
+  ): Gen[Vector[Configuration]] =
     genAcyclicDirect[Configuration, String](maxDeps, genName, count)(
       (key, deps) =>
         Configuration
@@ -314,25 +304,18 @@
           .withExtendsConfigs(deps.toVector)
     )
 
-<<<<<<< HEAD
-  def genTasks(implicit genName: Gen[String], maxDeps: Gen[Int], count: Gen[Int]): Gen[Seq[Taskk]] =
+  def genTasks(
+      implicit genName: Gen[String],
+      maxDeps: Gen[Int],
+      count: Gen[Int]
+  ): Gen[Vector[Taskk]] =
     genAcyclicDirect[Taskk, String](maxDeps, genName, count)(
       (key, deps) => new Taskk(AttributeKey[String](key), deps)
     )
 
   def genAcyclicDirect[A, T](maxDeps: Gen[Int], keyGen: Gen[T], max: Gen[Int])(
-      make: (T, Seq[A]) => A
-  ): Gen[Seq[A]] =
-=======
-  def genTasks(implicit genName: Gen[String],
-               maxDeps: Gen[Int],
-               count: Gen[Int]): Gen[Vector[Taskk]] =
-    genAcyclicDirect[Taskk, String](maxDeps, genName, count)((key, deps) =>
-      new Taskk(AttributeKey[String](key), deps))
-
-  def genAcyclicDirect[A, T](maxDeps: Gen[Int], keyGen: Gen[T], max: Gen[Int])(
-      make: (T, Vector[A]) => A): Gen[Vector[A]] =
->>>>>>> bf8df381
+      make: (T, Vector[A]) => A
+  ): Gen[Vector[A]] =
     genAcyclic[A, T](maxDeps, keyGen, max) { t =>
       Gen.const { deps =>
         make(t, deps.toVector)
@@ -340,19 +323,16 @@
     }
 
   def genAcyclic[A, T](maxDeps: Gen[Int], keyGen: Gen[T], max: Gen[Int])(
-<<<<<<< HEAD
-      make: T => Gen[Seq[A] => A]
-  ): Gen[Seq[A]] =
-=======
-      make: T => Gen[Vector[A] => A]): Gen[Vector[A]] =
->>>>>>> bf8df381
+      make: T => Gen[Vector[A] => A]
+  ): Gen[Vector[A]] =
     max flatMap { count =>
       containerOfN[Vector, T](count, keyGen) flatMap { keys =>
         genAcyclic(maxDeps, keys.distinct)(make)
       }
     }
   def genAcyclic[A, T](maxDeps: Gen[Int], keys: Vector[T])(
-      make: T => Gen[Vector[A] => A]): Gen[Vector[A]] =
+      make: T => Gen[Vector[A] => A]
+  ): Gen[Vector[A]] =
     genAcyclic(maxDeps, keys, Vector()) flatMap { pairs =>
       sequence(pairs.map { case (key, deps) => mapMake(key, deps, make) }) flatMap { inputs =>
         val made = new collection.mutable.HashMap[T, A]
@@ -367,17 +347,11 @@
       (key, deps, mk)
     }
 
-<<<<<<< HEAD
   def genAcyclic[T](
       maxDeps: Gen[Int],
-      names: List[T],
-      acc: List[Gen[(T, Seq[T])]]
-  ): Gen[Seq[(T, Seq[T])]] =
-=======
-  def genAcyclic[T](maxDeps: Gen[Int],
-                    names: Vector[T],
-                    acc: Vector[Gen[(T, Vector[T])]]): Gen[Vector[(T, Vector[T])]] =
->>>>>>> bf8df381
+      names: Vector[T],
+      acc: Vector[Gen[(T, Vector[T])]]
+  ): Gen[Vector[(T, Vector[T])]] =
     names match {
       case Vector() => sequence(acc)
       case Vector(x, xs @ _*) =>
