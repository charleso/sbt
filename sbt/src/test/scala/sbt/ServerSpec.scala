/*
 * sbt
 * Copyright 2011 - 2017, Lightbend, Inc.
 * Copyright 2008 - 2010, Mark Harrah
 * Licensed under BSD-3-Clause license (see LICENSE)
 */

package sbt

import org.scalatest._
import scala.concurrent._
import scala.annotation.tailrec
import java.io.{ InputStream, OutputStream }
import java.util.concurrent.atomic.AtomicInteger
import java.util.concurrent.{ ThreadFactory, ThreadPoolExecutor }
import sbt.protocol.ClientSocket

class ServerSpec extends AsyncFlatSpec with Matchers {
  import ServerSpec._

  "server" should "start" in {
    withBuildSocket("handshake") { (out, in, tkn) =>
      writeLine(
        """{ "jsonrpc": "2.0", "id": 3, "method": "sbt/setting", "params": { "setting": "handshake/name" } }""",
        out)
      Thread.sleep(100)
<<<<<<< HEAD

      println(readFrame(in))
      println(readFrame(in))
      println(readFrame(in))
      println(readFrame(in))
      // println(readFrame(in))

      writeLine("""{ "jsonrpc": "2.0", "id": 10, "method": "lunar/helo", "params": {} }""", out)
      Thread.sleep(100)

      assert(1 == 1)
=======
      assert(waitFor(in, 10) { s =>
        s contains """"id":3"""
      })
>>>>>>> 1b77b353
    }
  }

  @tailrec
  private[this] def waitFor(in: InputStream, num: Int)(f: String => Boolean): Boolean = {
    if (num < 0) false
    else
      readFrame(in) match {
        case Some(x) if f(x) => true
        case _ =>
          waitFor(in, num - 1)(f)
      }
  }
}

object ServerSpec {
  private val serverTestBase: File = new File(".").getAbsoluteFile / "sbt" / "src" / "server-test"
  private val nextThreadId = new AtomicInteger(1)
  private val threadGroup = Thread.currentThread.getThreadGroup()
  val readBuffer = new Array[Byte](4096)
  var buffer: Vector[Byte] = Vector.empty
  var bytesRead = 0
  private val delimiter: Byte = '\n'.toByte
  private val RetByte = '\r'.toByte

  private val threadFactory = new ThreadFactory() {
    override def newThread(runnable: Runnable): Thread = {
      val thread =
        new Thread(threadGroup,
                   runnable,
                   s"sbt-test-server-threads-${nextThreadId.getAndIncrement}")
      // Do NOT setDaemon because then the code in TaskExit.scala in sbt will insta-kill
      // the backgrounded process, at least for the case of the run task.
      thread
    }
  }

  private val executor = new ThreadPoolExecutor(
    0, /* corePoolSize */
    1, /* maxPoolSize, max # of servers */
    2,
    java.util.concurrent.TimeUnit.SECONDS,
    /* keep alive unused threads this long (if corePoolSize < maxPoolSize) */
    new java.util.concurrent.SynchronousQueue[Runnable](),
    threadFactory
  )

  def backgroundRun(baseDir: File, args: Seq[String]): Unit = {
    executor.execute(new Runnable {
      def run(): Unit = {
        RunFromSourceMain.run(baseDir, args)
      }
    })
  }

  def shutdown(): Unit = executor.shutdown()

  def withBuildSocket(testBuild: String)(
      f: (OutputStream, InputStream, Option[String]) => Future[Assertion]): Future[Assertion] = {
    IO.withTemporaryDirectory { temp =>
      IO.copyDirectory(serverTestBase / testBuild, temp / testBuild)
      withBuildSocket(temp / testBuild)(f)
    }
  }

  def sendJsonRpc(message: String, out: OutputStream): Unit = {
    writeLine(s"""Content-Length: ${message.size + 2}""", out)
    writeLine("", out)
    writeLine(message, out)
  }

  def readFrame(in: InputStream): Option[String] = {
    val l = contentLength(in)
<<<<<<< HEAD
    println(l)
=======
>>>>>>> 1b77b353
    readLine(in)
    readLine(in)
    readContentLength(in, l)
  }

  def contentLength(in: InputStream): Int = {
    readLine(in) map { line =>
      line.drop(16).toInt
    } getOrElse (0)
  }

  def readLine(in: InputStream): Option[String] = {
    if (buffer.isEmpty) {
      val bytesRead = try {
        in.read(readBuffer)
      } catch {
        case _: java.io.IOException => 0
      }
      if (bytesRead > 0) {
        buffer = buffer ++ readBuffer.toVector.take(bytesRead)
      }
    }
    val delimPos = buffer.indexOf(delimiter)
    if (delimPos > 0) {
      val chunk0 = buffer.take(delimPos)
      buffer = buffer.drop(delimPos + 1)
      // remove \r at the end of line.
      val chunk1 = if (chunk0.lastOption contains RetByte) chunk0.dropRight(1) else chunk0
      Some(new String(chunk1.toArray, "utf-8"))
    } else None // no EOL yet, so skip this turn.
  }

  def readContentLength(in: InputStream, length: Int): Option[String] = {
    if (buffer.isEmpty) {
      val bytesRead = in.read(readBuffer)
      if (bytesRead > 0) {
        buffer = buffer ++ readBuffer.toVector.take(bytesRead)
      }
    }
    if (length <= buffer.size) {
      val chunk = buffer.take(length)
      buffer = buffer.drop(length)
      Some(new String(chunk.toArray, "utf-8"))
    } else None // have not read enough yet, so skip this turn.
  }

  def writeLine(s: String, out: OutputStream): Unit = {
    def writeEndLine(): Unit = {
      val retByte: Byte = '\r'.toByte
      val delimiter: Byte = '\n'.toByte
      out.write(retByte.toInt)
      out.write(delimiter.toInt)
      out.flush
    }

    if (s != "") {
      out.write(s.getBytes("UTF-8"))
    }
    writeEndLine
  }

  def withBuildSocket(baseDirectory: File)(
      f: (OutputStream, InputStream, Option[String]) => Future[Assertion]): Future[Assertion] = {
    backgroundRun(baseDirectory, Nil)

    val portfile = baseDirectory / "project" / "target" / "active.json"

    def waitForPortfile(n: Int): Unit =
      if (portfile.exists) ()
      else {
        if (n <= 0) sys.error(s"Timeout. $portfile is not found.")
        else {
          println(s"  waiting for $portfile...")
          Thread.sleep(1000)
          waitForPortfile(n - 1)
        }
      }
    waitForPortfile(20)
    val (sk, tkn) = ClientSocket.socket(portfile)
    val out = sk.getOutputStream
    val in = sk.getInputStream

    sendJsonRpc(
      """{ "jsonrpc": "2.0", "id": 1, "method": "initialize", "params": { "initializationOptions": { } } }""",
      out)

    try {
      f(out, in, tkn)
    } finally {
      sendJsonRpc(
        """{ "jsonrpc": "2.0", "id": 9, "method": "sbt/exec", "params": { "commandLine": "exit" } }""",
        out)
      // shutdown()
    }
  }
}<|MERGE_RESOLUTION|>--- conflicted
+++ resolved
@@ -24,23 +24,9 @@
         """{ "jsonrpc": "2.0", "id": 3, "method": "sbt/setting", "params": { "setting": "handshake/name" } }""",
         out)
       Thread.sleep(100)
-<<<<<<< HEAD
-
-      println(readFrame(in))
-      println(readFrame(in))
-      println(readFrame(in))
-      println(readFrame(in))
-      // println(readFrame(in))
-
-      writeLine("""{ "jsonrpc": "2.0", "id": 10, "method": "lunar/helo", "params": {} }""", out)
-      Thread.sleep(100)
-
-      assert(1 == 1)
-=======
       assert(waitFor(in, 10) { s =>
         s contains """"id":3"""
       })
->>>>>>> 1b77b353
     }
   }
 
@@ -114,10 +100,7 @@
 
   def readFrame(in: InputStream): Option[String] = {
     val l = contentLength(in)
-<<<<<<< HEAD
     println(l)
-=======
->>>>>>> 1b77b353
     readLine(in)
     readLine(in)
     readContentLength(in, l)
