/*
 * sbt
 * Copyright 2011 - 2017, Lightbend, Inc.
 * Copyright 2008 - 2010, Mark Harrah
 * Licensed under BSD-3-Clause license (see LICENSE)
 */

package sbt

import java.io.File
import java.nio.file.FileSystems

import sbt.BasicCommandStrings.ClearOnFailure
import sbt.State.FailureWall
import sbt.internal.io.{ EventMonitor, Source, WatchState }
import sbt.internal.util.AttributeKey
import sbt.internal.util.Types.const
import sbt.io._

import scala.annotation.tailrec
import scala.concurrent.duration._
import scala.util.Properties

trait Watched {

  /** The files watched when an action is run with a proceeding ~ */
  def watchSources(@deprecated("unused", "") s: State): Seq[Watched.WatchSource] = Nil
  def terminateWatch(key: Int): Boolean = Watched.isEnter(key)

  /**
   * The time in milliseconds between checking for changes.  The actual time between the last change made to a file and the
   * execution time is between `pollInterval` and `pollInterval*2`.
   */
  def pollInterval: FiniteDuration = Watched.PollDelay

  /**
   * The duration for which the EventMonitor while ignore file events after a file triggers
   * a new build.
   */
  def antiEntropy: FiniteDuration = Watched.AntiEntropy

  /** The message to show when triggered execution waits for sources to change.*/
  private[sbt] def watchingMessage(s: WatchState): String = Watched.defaultWatchingMessage(s)

  /** The message to show before an action is run. */
  private[sbt] def triggeredMessage(s: WatchState): String = Watched.defaultTriggeredMessage(s)

  /** The `WatchService` to use to monitor the file system. */
  private[sbt] def watchService(): WatchService = Watched.createWatchService()
}

object Watched {
  val defaultWatchingMessage: WatchState => String = ws =>
    s"${ws.count}. Waiting for source changes... (press enter to interrupt)"

  def projectWatchingMessage(projectId: String): WatchState => String =
    ws =>
      s"${ws.count}. Waiting for source changes in project $projectId... (press enter to interrupt)"

  val defaultTriggeredMessage: WatchState => String = const("")
  val clearWhenTriggered: WatchState => String = const(clearScreen)
  def clearScreen: String = "\u001b[2J\u001b[0;0H"

  type WatchSource = Source
  object WatchSource {

    /**
     * Creates a new `WatchSource` for watching files, with the given filters.
     *
     * @param base          The base directory from which to include files.
     * @param includeFilter Choose what children of `base` to include.
     * @param excludeFilter Choose what children of `base` to exclude.
     * @return An instance of `Source`.
     */
    def apply(base: File, includeFilter: FileFilter, excludeFilter: FileFilter): Source =
      new Source(base, includeFilter, excludeFilter)

    /**
     * Creates a new `WatchSource` for watching files.
     *
     * @param base          The base directory from which to include files.
     * @return An instance of `Source`.
     */
    def apply(base: File): Source = apply(base, AllPassFilter, NothingFilter)

  }

  private[this] class AWatched extends Watched

  def multi(base: Watched, paths: Seq[Watched]): Watched =
    new AWatched {
      override def watchSources(s: State) = (base.watchSources(s) /: paths)(_ ++ _.watchSources(s))
      override def terminateWatch(key: Int): Boolean = base.terminateWatch(key)
      override val pollInterval = (base +: paths).map(_.pollInterval).min
      override val antiEntropy = (base +: paths).map(_.antiEntropy).min
      override def watchingMessage(s: WatchState) = base.watchingMessage(s)
      override def triggeredMessage(s: WatchState) = base.triggeredMessage(s)
    }
  def empty: Watched = new AWatched

  val PollDelay: FiniteDuration = 500.milliseconds
  val AntiEntropy: FiniteDuration = 40.milliseconds
  def isEnter(key: Int): Boolean = key == 10 || key == 13
  def printIfDefined(msg: String) = if (!msg.isEmpty) System.out.println(msg)

  def executeContinuously(watched: Watched, s: State, next: String, repeat: String): State = {
    @tailrec def shouldTerminate: Boolean =
      (System.in.available > 0) && (watched.terminateWatch(System.in.read()) || shouldTerminate)
<<<<<<< HEAD
    val sources = watched.watchSources(s)
    val service = s get ContinuousWatchService getOrElse watched.watchService()
    val watchState = s get ContinuousState getOrElse WatchState.empty(service, sources)

    if (watchState.count > 0)
      printIfDefined(watched watchingMessage watchState)

    val (triggered, newWatchState) =
      try {
        val (triggered, newWatchState) =
          SourceModificationWatch.watch(watched.pollInterval, watchState)(shouldTerminate)
        (triggered, newWatchState)
      } catch {
        case e: Exception =>
          s.log.error(
            "Error occurred obtaining files to watch.  Terminating continuous execution..."
          )
          s.handleError(e)
          (false, watchState)
      }

    if (triggered) {
      printIfDefined(watched triggeredMessage newWatchState)
      (ClearOnFailure :: next :: FailureWall :: repeat :: s)
        .put(ContinuousState, newWatchState)
        .put(ContinuousWatchService, service)
    } else {
      while (System.in.available() > 0) System.in.read()
      service.close()
      s.remove(ContinuousState).remove(ContinuousWatchService)
=======
    val log = s.log
    val logger = new EventMonitor.Logger {
      override def debug(msg: => Any): Unit = log.debug(msg.toString)
    }
    s get ContinuousEventMonitor match {
      case None =>
        // This is the first iteration, so run the task and create a new EventMonitor
        (ClearOnFailure :: next :: FailureWall :: repeat :: s)
          .put(
            ContinuousEventMonitor,
            EventMonitor(WatchState.empty(watched.watchService(), watched.watchSources(s)),
                         watched.pollInterval,
                         watched.antiEntropy,
                         shouldTerminate,
                         logger)
          )
      case Some(eventMonitor) =>
        printIfDefined(watched watchingMessage eventMonitor.state)
        val triggered = try eventMonitor.awaitEvent()
        catch {
          case e: Exception =>
            log.error(
              "Error occurred obtaining files to watch.  Terminating continuous execution...")
            State.handleException(e, s, log)
            false
        }
        if (triggered) {
          printIfDefined(watched triggeredMessage eventMonitor.state)
          ClearOnFailure :: next :: FailureWall :: repeat :: s
        } else {
          while (System.in.available() > 0) System.in.read()
          eventMonitor.close()
          s.remove(ContinuousEventMonitor)
        }
>>>>>>> 17f5bc14
    }
  }

  val ContinuousEventMonitor =
    AttributeKey[EventMonitor]("watch event monitor",
                               "Internal: maintains watch state and monitor threads.")
  @deprecated("Superseded by ContinuousEventMonitor", "1.1.5")
  val ContinuousState =
    AttributeKey[WatchState]("watch state", "Internal: tracks state for continuous execution.")

  @deprecated("Superseded by ContinuousEventMonitor", "1.1.5")
  val ContinuousWatchService =
    AttributeKey[WatchService](
      "watch service",
      "Internal: tracks watch service for continuous execution."
    )
  val Configuration =
    AttributeKey[Watched]("watched-configuration", "Configures continuous execution.")

  def createWatchService(): WatchService = {
    def closeWatch = new MacOSXWatchService()
    sys.props.get("sbt.watch.mode") match {
      case Some("polling") =>
        new PollingWatchService(PollDelay)
      case Some("nio") =>
        FileSystems.getDefault.newWatchService()
      case Some("closewatch")    => closeWatch
      case _ if Properties.isMac => closeWatch
      case _ =>
        FileSystems.getDefault.newWatchService()
    }
  }
}<|MERGE_RESOLUTION|>--- conflicted
+++ resolved
@@ -106,38 +106,6 @@
   def executeContinuously(watched: Watched, s: State, next: String, repeat: String): State = {
     @tailrec def shouldTerminate: Boolean =
       (System.in.available > 0) && (watched.terminateWatch(System.in.read()) || shouldTerminate)
-<<<<<<< HEAD
-    val sources = watched.watchSources(s)
-    val service = s get ContinuousWatchService getOrElse watched.watchService()
-    val watchState = s get ContinuousState getOrElse WatchState.empty(service, sources)
-
-    if (watchState.count > 0)
-      printIfDefined(watched watchingMessage watchState)
-
-    val (triggered, newWatchState) =
-      try {
-        val (triggered, newWatchState) =
-          SourceModificationWatch.watch(watched.pollInterval, watchState)(shouldTerminate)
-        (triggered, newWatchState)
-      } catch {
-        case e: Exception =>
-          s.log.error(
-            "Error occurred obtaining files to watch.  Terminating continuous execution..."
-          )
-          s.handleError(e)
-          (false, watchState)
-      }
-
-    if (triggered) {
-      printIfDefined(watched triggeredMessage newWatchState)
-      (ClearOnFailure :: next :: FailureWall :: repeat :: s)
-        .put(ContinuousState, newWatchState)
-        .put(ContinuousWatchService, service)
-    } else {
-      while (System.in.available() > 0) System.in.read()
-      service.close()
-      s.remove(ContinuousState).remove(ContinuousWatchService)
-=======
     val log = s.log
     val logger = new EventMonitor.Logger {
       override def debug(msg: => Any): Unit = log.debug(msg.toString)
@@ -148,11 +116,13 @@
         (ClearOnFailure :: next :: FailureWall :: repeat :: s)
           .put(
             ContinuousEventMonitor,
-            EventMonitor(WatchState.empty(watched.watchService(), watched.watchSources(s)),
-                         watched.pollInterval,
-                         watched.antiEntropy,
-                         shouldTerminate,
-                         logger)
+            EventMonitor(
+              WatchState.empty(watched.watchService(), watched.watchSources(s)),
+              watched.pollInterval,
+              watched.antiEntropy,
+              shouldTerminate,
+              logger
+            )
           )
       case Some(eventMonitor) =>
         printIfDefined(watched watchingMessage eventMonitor.state)
@@ -160,8 +130,9 @@
         catch {
           case e: Exception =>
             log.error(
-              "Error occurred obtaining files to watch.  Terminating continuous execution...")
-            State.handleException(e, s, log)
+              "Error occurred obtaining files to watch.  Terminating continuous execution..."
+            )
+            s.handleError(e)
             false
         }
         if (triggered) {
@@ -172,13 +143,14 @@
           eventMonitor.close()
           s.remove(ContinuousEventMonitor)
         }
->>>>>>> 17f5bc14
     }
   }
 
   val ContinuousEventMonitor =
-    AttributeKey[EventMonitor]("watch event monitor",
-                               "Internal: maintains watch state and monitor threads.")
+    AttributeKey[EventMonitor](
+      "watch event monitor",
+      "Internal: maintains watch state and monitor threads."
+    )
   @deprecated("Superseded by ContinuousEventMonitor", "1.1.5")
   val ContinuousState =
     AttributeKey[WatchState]("watch state", "Internal: tracks state for continuous execution.")
